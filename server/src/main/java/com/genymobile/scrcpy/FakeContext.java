--- conflicted
+++ resolved
@@ -119,10 +119,6 @@
 
     @Override
     public ContentResolver getContentResolver() {
-<<<<<<< HEAD
         return contentProvider;
-=======
-        return contentResolver;
->>>>>>> cac8e9c8
     }
 }