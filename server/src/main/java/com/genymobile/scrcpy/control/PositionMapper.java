package com.genymobile.scrcpy.control;

import com.genymobile.scrcpy.device.Point;
import com.genymobile.scrcpy.device.Position;
import com.genymobile.scrcpy.device.Size;
import com.genymobile.scrcpy.util.AffineMatrix;

public final class PositionMapper {

    private final Size videoSize;
    private final AffineMatrix videoToDeviceMatrix;

    public PositionMapper(Size videoSize, AffineMatrix videoToDeviceMatrix) {
        this.videoSize = videoSize;
        this.videoToDeviceMatrix = videoToDeviceMatrix;
    }

    public static PositionMapper create(Size videoSize, AffineMatrix filterTransform, Size targetSize) {
        boolean convertToPixels = !videoSize.equals(targetSize) || filterTransform != null;
        AffineMatrix transform = filterTransform;
        if (convertToPixels) {
            AffineMatrix inputTransform = AffineMatrix.ndcFromPixels(videoSize);
            AffineMatrix outputTransform = AffineMatrix.ndcToPixels(targetSize);
            transform = outputTransform.multiply(transform).multiply(inputTransform);
        }

        return new PositionMapper(videoSize, transform);
    }

    public Size getVideoSize() {
        return videoSize;
    }

    public Point map(Position position) {
<<<<<<< HEAD
        // reverse the video rotation to apply the events
        Position devicePosition = position.rotate(coordsRotation);

        Size clientVideoSize = devicePosition.getScreenSize();
        // Android MediaCodec may generate frames with dimensions slightly different from the video resolution
        // (e.g. 1120x2480 instead of 1112x2480), so allow a small difference
        if (Math.abs(videoSize.getWidth() - clientVideoSize.getWidth()) > 16
                || Math.abs(videoSize.getHeight() - clientVideoSize.getHeight()) > 16) {
            // The client sends a click relative to a video with dimensions outside the acceptable range,
=======
        Size clientVideoSize = position.getScreenSize();
        if (!videoSize.equals(clientVideoSize)) {
            // The client sends a click relative to a video with wrong dimensions,
>>>>>>> cac8e9c8
            // the device may have been rotated since the event was generated, so ignore the event
            return null;
        }

        Point point = position.getPoint();
        if (videoToDeviceMatrix != null) {
            point = videoToDeviceMatrix.apply(point);
        }
        return point;
    }
}<|MERGE_RESOLUTION|>--- conflicted
+++ resolved
@@ -32,7 +32,6 @@
     }
 
     public Point map(Position position) {
-<<<<<<< HEAD
         // reverse the video rotation to apply the events
         Position devicePosition = position.rotate(coordsRotation);
 
@@ -42,11 +41,6 @@
         if (Math.abs(videoSize.getWidth() - clientVideoSize.getWidth()) > 16
                 || Math.abs(videoSize.getHeight() - clientVideoSize.getHeight()) > 16) {
             // The client sends a click relative to a video with dimensions outside the acceptable range,
-=======
-        Size clientVideoSize = position.getScreenSize();
-        if (!videoSize.equals(clientVideoSize)) {
-            // The client sends a click relative to a video with wrong dimensions,
->>>>>>> cac8e9c8
             // the device may have been rotated since the event was generated, so ignore the event
             return null;
         }
