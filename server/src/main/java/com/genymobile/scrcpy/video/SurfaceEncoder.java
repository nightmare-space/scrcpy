--- conflicted
+++ resolved
@@ -187,20 +187,9 @@
         do {
             int outputBufferId = codec.dequeueOutputBuffer(bufferInfo, -1);
             try {
-<<<<<<< HEAD
-                if (capture.consumeReset()) {
-                    // must restart encoding with new size
-                    Ln.i("Encoding must be restarted");
-                    break;
-                }
-
-                eof = (bufferInfo.flags & MediaCodec.BUFFER_FLAG_END_OF_STREAM) != 0;
-                if (outputBufferId >= 0) {
-=======
                 eos = (bufferInfo.flags & MediaCodec.BUFFER_FLAG_END_OF_STREAM) != 0;
                 // On EOS, there might be data or not, depending on bufferInfo.size
                 if (outputBufferId >= 0 && bufferInfo.size > 0) {
->>>>>>> 104195fc
                     ByteBuffer codecBuffer = codec.getOutputBuffer(outputBufferId);
 
                     boolean isConfig = (bufferInfo.flags & MediaCodec.BUFFER_FLAG_CODEC_CONFIG) != 0;
